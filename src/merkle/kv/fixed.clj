--- conflicted
+++ resolved
@@ -48,6 +48,34 @@
 (defn log2 ^long [^long n]
   (long (/ (Math/log n) (Math/log 2))))
 
+(defn crc-update-int!
+  "Updates a CRC with an integer. Returns the (mutated) CRC."
+  [^CRC32 crc ^int i]
+  (let [
+  (.update crc (unchecked-int (p/>>> l 24)))
+  (.update crc (unchecked-int (p/>>> l 16)))
+  (.update crc (unchecked-int (p/>>> l 8)))
+  (.update crc (unchecked-int l))
+  crc)
+
+(defn crc-update-crc!
+  "Updates a CRC with the value of a second CRC. Returns the (mutated) first
+  CRC."
+  [^CRC32 crc ^CRC32 crc2]
+  ; maybe avoid an object allocation??? vooooodooooo....
+  (let [l (unchecked-long (.getValue crc2))]
+    ; CRCs contain a 32-bit unsigned integer packed into a long, so we want to
+    ; extract bits 31-24, 23-16, 15-8, and 7-0. Since CRC update(int) *only*
+    ; uses bits 0-7 of that int, we'll repeatedly right-shift to create ints
+    ; containing values from 0-255.
+    ;
+    ; Fuck Java.
+    (.update crc (unchecked-int (p/>>> l 24)))
+    (.update crc (unchecked-int (p/>>> l 16)))
+    (.update crc (unchecked-int (p/>>> l 8)))
+    (.update crc (unchecked-int l))
+    crc))
+
 (defn hash-levels
   "Returns a seq of seqs, with `output-level` elements. Each represents a
   level of the hash-tree, from bottom to top.
@@ -55,16 +83,11 @@
   The `segment-seq` represents the input hashes of the underlying segments.
   Elements in the hash-seq may be `nil`, denoting no elements within that
   segment."
-<<<<<<< HEAD
-  [output-levels num-segments segment-seq]
+  [^long output-levels ^long num-segments segment-seq]
   (assert (pos? output-levels))
   (let [levels (if (zero? num-segments)
                  0
                  (long (p/inc (log2 num-segments))))
-=======
-  [^long output-levels ^long num-segments segment-seq]
-  (let [levels (long (p/inc (log2 num-segments)))
->>>>>>> 02f06c02
         emit-all? (= output-levels levels)
         ^objects crcs (object-array levels)
         get-crc (fn [^long idx]
